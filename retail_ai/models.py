--- conflicted
+++ resolved
@@ -323,20 +323,6 @@
         """
         logger.debug(f"runnable_with_config: input_data={input_data}, config={config}")
         
-<<<<<<< HEAD
-        custom_config: dict = {}
-        if "configurable" in input_data:
-            custom_config["configurable"] = input_data.pop("configurable")
-
-        formatted_input: dict = format_input(input_data)
-      
-        
-        # Determine whether to stream based on configuration
-        should_stream: bool = strtobool(str(custom_config.get("stream", "true")))
-        if should_stream:
-            # Stream mode - yield messages one by one
-            for message, metadata in stream_agent(agent, formatted_input, custom_config):
-=======
         configurable: dict[str, Any] = {}
         if "configurable" in input_data:
             configurable: dict[str, Any] = input_data.pop("configurable")
@@ -348,7 +334,6 @@
         if should_stream:
             # Stream mode - yield messages one by one
             for message, metadata in stream_agent(agent, agent_state, agent_config):
->>>>>>> b8b16fdf
                 if isinstance(message, BaseMessage):
                     # Skip empty, tool call, or tool messages to clean the stream
                     if not message.content or message.additional_kwargs.get("tool_calls") or isinstance(message, ToolMessage):
@@ -356,11 +341,7 @@
                     yield message
         else:
             # Batch mode - return all messages at once
-<<<<<<< HEAD
-            return invoke_agent(agent, formatted_input, custom_config)
-=======
             return invoke_agent(agent, agent_state, agent_config)
->>>>>>> b8b16fdf
   
     # Create and return the runnable
     return RunnableLambda(runnable_with_config)
