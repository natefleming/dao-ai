--- conflicted
+++ resolved
@@ -1,8 +1,4 @@
 from typing import Callable, Optional, Sequence
-<<<<<<< HEAD
-
-from langchain_core.messages import AIMessage, BaseMessage, HumanMessage, ToolMessage
-=======
 from pathlib import Path
 from langchain_core.messages import AIMessage, BaseMessage, HumanMessage, ToolMessage
 
@@ -62,13 +58,11 @@
     if isinstance(messages, ChatMessage):
         messages = [messages]
     return any(isinstance(m, ChatMessage) for m in messages)
->>>>>>> 3e0205bc
 
 
 def has_image(messages: BaseMessage | Sequence[BaseMessage]) -> bool:
     """
     Check if a message contains an image.
-<<<<<<< HEAD
 
     This function checks if the message content is a list of dictionaries
     containing an "image" key, or if the message has a "type" attribute equal to "image".
@@ -95,34 +89,6 @@
     if isinstance(messages, BaseMessage):
         messages = [messages]
 
-=======
-
-    This function checks if the message content is a list of dictionaries
-    containing an "image" key, or if the message has a "type" attribute equal to "image".
-
-    Args:
-        message: A LangChain message object to check for image content
-
-    Returns:
-        True if the message contains an image, False otherwise
-    """
-
-    def _has_image(message: BaseMessage) -> bool:
-        if isinstance(message.content, list):
-            for item in message.content:
-                if isinstance(item, dict) and item.get("type") in [
-                    "image",
-                    "image_url",
-                ]:
-                    return True
-                if hasattr(item, "type") and item.type in ["image", "image_url"]:
-                    return True
-        return False
-
-    if isinstance(messages, BaseMessage):
-        messages = [messages]
-
->>>>>>> 3e0205bc
     return any(_has_image(m) for m in messages)
 
 
