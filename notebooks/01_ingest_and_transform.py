--- conflicted
+++ resolved
@@ -14,7 +14,7 @@
 
 # COMMAND ----------
 
-dbutils.widgets.text(name="config-path", defaultValue="../config/model_config_dais.yaml")
+dbutils.widgets.text(name="config-path", defaultValue="../config/model_config.yaml")
 config_path: str = dbutils.widgets.get("config-path")
 print(config_path)
 
@@ -82,30 +82,7 @@
 datasets: Sequence[DatasetModel] = config.datasets
 
 for dataset in datasets:
-<<<<<<< HEAD
-  dataset: DatasetModel
-  table: str = dataset.table.full_name
-  ddl_path: Path = Path(dataset.ddl)
-  data_path: Path = current_dir / Path(dataset.data)
-  format: str = dataset.format
-  read_options: dict[str, Any] = dataset.read_options or {}
-
-  statements: Sequence[str] = [s for s in re.split(r"\s*;\s*", ddl_path.read_text()) if s]
-  for statement in statements:
-      print(statement)
-      spark.sql(statement, args={"database": dataset.table.schema_model.full_name})
-
-  if format == "sql":
-      data_path = Path(dataset.data)
-      data_statements: Sequence[str] = [s for s in re.split(r"\s*;\s*", data_path.read_text()) if s]
-      for statement in data_statements:
-          print(statement)
-          spark.sql(statement, args={"database": dataset.table.schema_model.full_name})
-  else:
-      spark.read.format(format).options(**read_options).load(data_path.as_posix()).write.mode("overwrite").saveAsTable(table)
-=======
     dataset: DatasetModel
     dataset.create()
     display(spark.table(dataset.table.full_name))
-    
->>>>>>> d61e54b4
+    