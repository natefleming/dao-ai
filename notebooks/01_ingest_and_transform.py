--- conflicted
+++ resolved
@@ -125,13 +125,9 @@
           print(statement)
           spark.sql(statement, args={"database": dataset.table.schema_model.full_name})
   else:
-<<<<<<< HEAD
-      spark.read.format(format).load(data_path.as_posix()).write.mode("overwrite").saveAsTable(table)
-=======
       spark.read.format(format).options(**read_options).load(data_path.as_posix()).write.mode("overwrite").saveAsTable(table)
 
 # COMMAND ----------
 
 for dataset in config.datasets:
-  display(spark.table(dataset.table.full_name))
->>>>>>> c2d5b418
+  display(spark.table(dataset.table.full_name))